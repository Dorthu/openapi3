import pytest
from yaml import safe_load

from openapi3 import OpenAPI

LOADED_FILES = {}


def _get_parsed_yaml(filename):
    """
    Returns a python dict that is a parsed yaml file from the tests/fixtures
    directory.

    :param filename: The filename to load.  Must exist in tests/fixtures and
                     include extension.
    :type filename: str
    """
    if filename  not in LOADED_FILES:
        with open("tests/fixtures/"+filename) as f:
            raw = f.read()
        parsed = safe_load(raw)

        LOADED_FILES[filename] = parsed

    return LOADED_FILES[filename]


def _get_parsed_spec(filename):
    """
    Returns an OpenAPI object loaded from a file in the tests/fixtures directory

    :param filename: The filename to load.  Must exist in tests/fixtures and
                     include extension.
    :type filename: str
    """
    if "spec:"+filename not in LOADED_FILES:
        parsed = _get_parsed_yaml(filename)

        spec = OpenAPI(parsed)

        LOADED_FILES["spec:"+filename] = spec

    return LOADED_FILES["spec:"+filename]


@pytest.fixture
def petstore_expanded():
    """
    Provides the petstore-expanded.yaml spec
    """
    yield _get_parsed_yaml("petstore-expanded.yaml")


@pytest.fixture
def petstore_expanded_spec():
    """
    Provides an OpenAPI version of the petstore-expanded.yaml spec
    """
    yield _get_parsed_spec("petstore-expanded.yaml")


@pytest.fixture
def broken():
    """
    Provides the parsed yaml for a broken spec
    """
    yield _get_parsed_yaml("broken.yaml")


@pytest.fixture
def broken_reference():
    """
    Provides the parsed yaml for a spec with a broken reference
    """
    yield _get_parsed_yaml("broken-ref.yaml")


def has_bad_parameter_name():
    """
    Provides the parsed yaml for a spec with a bad parameter name
    """
    yield _get_parsed_yaml("bad-parameter-name.yaml")


@pytest.fixture
def dupe_op_id():
    """
    A spec with a duplicate operation ID
    """
    yield _get_parsed_yaml("dupe-operation-ids.yaml")


@pytest.fixture
def parameter_with_underscores():
    """
    A valid spec with underscores in a path parameter
    """
    yield _get_parsed_yaml("parameter-with-underscores.yaml")


@pytest.fixture
<<<<<<< HEAD
def obj_example_expanded():
    """
    Provides the obj-example.yaml spec
    """
    yield _get_parsed_yaml("obj-example.yaml")
=======
def float_validation_expanded():
    """
    Provides the float-validation.yaml spec
    """
    yield _get_parsed_yaml("float-validation.yaml")
>>>>>>> 92498a29
<|MERGE_RESOLUTION|>--- conflicted
+++ resolved
@@ -99,16 +99,16 @@
 
 
 @pytest.fixture
-<<<<<<< HEAD
 def obj_example_expanded():
     """
     Provides the obj-example.yaml spec
     """
     yield _get_parsed_yaml("obj-example.yaml")
-=======
+
+    
+@pytest.fixture
 def float_validation_expanded():
     """
     Provides the float-validation.yaml spec
     """
-    yield _get_parsed_yaml("float-validation.yaml")
->>>>>>> 92498a29
+    yield _get_parsed_yaml("float-validation.yaml")