"""
Tests parsing specs
"""
import pytest

from openapi3 import OpenAPI, SpecError, ReferenceResolutionError


def test_parse_from_yaml(petstore_expanded):
    """
    Tests that we can parse a valid yaml file
    """
    spec = OpenAPI(petstore_expanded)


def test_parsing_fails(broken):
    """
    Tests that broken specs fail to parse
    """
    with pytest.raises(SpecError):
        spec = OpenAPI(broken)


def test_parsing_broken_refernece(broken_reference):
    """
    Tests that parsing fails correctly when a reference is broken
    """
    with pytest.raises(ReferenceResolutionError):
        spec = OpenAPI(broken_reference)


<<<<<<< HEAD
def test_object_example(obj_example_expanded):
    """
    Tests that `example` exists.
    """
    spec = OpenAPI(obj_example_expanded)
    schema = spec.paths['/check-dict'].get.responses['200'].content['application/json'].schema
    assert isinstance(schema.example, dict)
    assert isinstance(schema.example['real'], float)

    schema = spec.paths['/check-str'].get.responses['200'].content['text/plain']
    assert isinstance(schema.example, str)
=======
def test_parsing_wrong_parameter_name(has_bad_parameter_name):
    """
    Tests that parsing fails if parameter name for path parameters aren't
    actually in the path.
    """
    with pytest.raises(SpecError, match="Parameter name not found in path: different"):
        spec = OpenAPI(has_bad_parameter_name)


def test_parsing_dupe_operation_id(dupe_op_id):
    """
    Tests that duplicate operation Ids are an error
    """
    with pytest.raises(SpecError, match="Duplicate operationId dupe"):
        spec = OpenAPI(dupe_op_id)


def test_parsing_parameter_name_with_underscores(parameter_with_underscores):
    """
    Tests that path parameters with underscores in them are accepted
    """
    spec = OpenAPI(parameter_with_underscores)
>>>>>>> 528da892
<|MERGE_RESOLUTION|>--- conflicted
+++ resolved
@@ -29,19 +29,6 @@
         spec = OpenAPI(broken_reference)
 
 
-<<<<<<< HEAD
-def test_object_example(obj_example_expanded):
-    """
-    Tests that `example` exists.
-    """
-    spec = OpenAPI(obj_example_expanded)
-    schema = spec.paths['/check-dict'].get.responses['200'].content['application/json'].schema
-    assert isinstance(schema.example, dict)
-    assert isinstance(schema.example['real'], float)
-
-    schema = spec.paths['/check-str'].get.responses['200'].content['text/plain']
-    assert isinstance(schema.example, str)
-=======
 def test_parsing_wrong_parameter_name(has_bad_parameter_name):
     """
     Tests that parsing fails if parameter name for path parameters aren't
@@ -64,4 +51,16 @@
     Tests that path parameters with underscores in them are accepted
     """
     spec = OpenAPI(parameter_with_underscores)
->>>>>>> 528da892
+
+
+def test_object_example(obj_example_expanded):
+    """
+    Tests that `example` exists.
+    """
+    spec = OpenAPI(obj_example_expanded)
+    schema = spec.paths['/check-dict'].get.responses['200'].content['application/json'].schema
+    assert isinstance(schema.example, dict)
+    assert isinstance(schema.example['real'], float)
+
+    schema = spec.paths['/check-str'].get.responses['200'].content['text/plain']
+    assert isinstance(schema.example, str)